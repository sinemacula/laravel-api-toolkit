<?php

namespace SineMacula\ApiToolkit\Repositories\Criteria;

use Illuminate\Contracts\Database\Eloquent\Builder;
use Illuminate\Database\Eloquent\Model;
use Illuminate\Database\Eloquent\Relations\Relation;
use Illuminate\Http\Request;
use Illuminate\Support\Facades\Cache;
use Illuminate\Support\Facades\Config;
use SineMacula\ApiToolkit\Enums\CacheKeys;
use SineMacula\ApiToolkit\Facades\ApiQuery;
use SineMacula\ApiToolkit\Repositories\Traits\InteractsWithModelSchema;
use SineMacula\Repositories\Contracts\CriteriaInterface;
use Throwable;

/**
 * API criteria.
 *
 * This class is responsible for applying filters, ordering, and limiting
 * on model queries based on API requests.
 *
 * @author      Ben Carey <bdmc@sinemacula.co.uk>
 * @copyright   2025 Sine Macula Limited.
 */
class ApiCriteria implements CriteriaInterface
{
    use InteractsWithModelSchema;

    /** @var string The column name to be used when ordering items randomly */
    public const string ORDER_BY_RANDOM = 'random';

    /** @var array<string, string> */
    private array $conditionOperatorMap = [
        '$le'       => '<=',
        '$lt'       => '<',
        '$ge'       => '>=',
        '$gt'       => '>',
        '$neq'      => '<>',
        '$eq'       => '=',
        '$like'     => 'like',
        '$in'       => 'in',
        '$between'  => 'between',
        '$contains' => 'contains',
        '$has'      => 'has',
        '$hasnt'    => 'hasnt'
    ];

    /** @var array<string, string> */
    private array $logicalOperatorMap = [
        '$or'  => 'orWhere',
        '$and' => 'where'
    ];

    /** @var array<string, string> */
    private array $relationLogicalOperatorMap = [
        '$or'  => 'orWhereHas',
        '$and' => 'whereHas'
    ];

    /** @var array<int, string> */
    private array $directions = ['asc', 'desc'];

    /** @var array<string, array> */
    private array $searchable = [];

    /**
     * Constructor.
     *
     * @param  \Illuminate\Http\Request  $request
     */
    public function __construct(

        /** The HTTP request */
        protected Request $request

    ) {}

    /**
     * Apply the criteria to the given model.
     *
     * @param  \Illuminate\Database\Eloquent\Model|\Illuminate\Contracts\Database\Eloquent\Builder  $model
     * @return \Illuminate\Contracts\Database\Eloquent\Builder
     */
    public function apply(Model|Builder $model): Builder
    {
        $query = $model instanceof Model ? $model->query() : $model;

        $query = $this->applyFilters($query, $this->getFilters());
        $query = $this->applyLimit($query, $this->getLimit());
        $query = $this->applyOrder($query, $this->getOrder());

        return $query;
    }

    /**
     * Apply the filters to the query.
     *
     * This appends the supplied query with the requested filters.
     *
     * @param  \Illuminate\Database\Eloquent\Builder  $query
     * @param  array|string|null  $filters
     * @param  string|null  $field
     * @param  string|null  $last_logical_operator
     * @return \Illuminate\Database\Eloquent\Builder
     */
    protected function applyFilters(Builder $query, array|string|null $filters = null, ?string $field = null, ?string $last_logical_operator = null): Builder
    {
        if (is_string($filters)) {
            return $this->applySimpleFilter($query, $field, $filters, $last_logical_operator ?? '$and');
        }

        foreach ($filters as $key => $value) {
            if ($this->isConditionOperator($key)) {
                if (in_array($key, ['$has', '$hasnt'])) {
<<<<<<< HEAD
                    $this->applyHasFilter($query, $value, $key, $last_logical_operator);
=======
                    $this->applyHasFilter($query, $value, $key);
>>>>>>> 546e1180
                } else {
                    $this->handleCondition($query, $key, $value, $field, $last_logical_operator);
                }
            } elseif ($this->isLogicalOperator($key)) {
                $query->{$this->logicalOperatorMap[$key]}(function ($q) use ($value, $key) {
                    foreach ($value as $subKey => $subValue) {
                        $this->applyFilters($q, $subValue, $subKey, $key);
                    }
                });
            } else {
                if ($this->isRelation($key, $query->getModel())) {
                    $this->applyRelationFilter($query, $key, $value, $last_logical_operator);
                } else {
                    $this->applyFilters($query, $value, $key, $last_logical_operator);
                }
            }
        }

        return $query;
    }

    /**
     * Apply limit.
     *
     * Append the query with a record limit.
     *
     * @param  \Illuminate\Contracts\Database\Eloquent\Builder  $query
     * @param  int|null  $limit
     * @return \Illuminate\Contracts\Database\Eloquent\Builder
     */
    protected function applyLimit(Builder $query, ?int $limit = null): Builder
    {
        return is_null($limit) ? $query : $query->limit($limit);
    }

    /**
     * Apply order.
     *
     * Append an order by statement to the query.
     *
     * @param  \Illuminate\Contracts\Database\Eloquent\Builder  $query
     * @param  array  $order
     * @return \Illuminate\Contracts\Database\Eloquent\Builder
     */
    protected function applyOrder(Builder $query, array $order): Builder
    {
        if (!$order) {
            return $query;
        }

        foreach ($order as $column => $direction) {

            if ($column === self::ORDER_BY_RANDOM) {
                $query = $query->inRandomOrder();
                continue;
            }

            if (in_array($column, $this->getSearchableColumns($query->getModel())) && in_array($direction, $this->directions)) {
                $query = $query->orderBy($column, $direction);
            }
        }

        return $query;
    }

    /**
     * Get the filters to be applied to the query.
     *
     * @return array|null
     */
    private function getFilters(): ?array
    {
        return ApiQuery::getFilters();
    }

    /**
     * Get the limit to be applied to the query.
     *
     * @return int
     */
    private function getLimit(): int
    {
        return ApiQuery::getLimit();
    }

    /**
     * Get the order to be applied to the query.
     *
     * @return array
     */
    private function getOrder(): array
    {
        return ApiQuery::getOrder();
    }

    /**
     * Apply a simple filter to the query.
     *
     * @param  \Illuminate\Contracts\Database\Eloquent\Builder  $query
     * @param  string|null  $column
     * @param  string  $value
     * @param  string  $logical_operator
     * @return \Illuminate\Contracts\Database\Eloquent\Builder
     */
    private function applySimpleFilter(Builder $query, ?string $column, string $value, string $logical_operator): Builder
    {
        if ($column && in_array($column, $this->getSearchableColumns($query->getModel()))) {

            $value = $this->formatValueBasedOnOperator($value, $logical_operator);

            $query->{$this->logicalOperatorMap[$logical_operator]}($column, $value);
        }

        return $query;
    }

    /**
     * Apply filters for relational queries.
     *
     * @param  \Illuminate\Contracts\Database\Eloquent\Builder  $query
     * @param  string  $relation
     * @param  array  $filters
     * @param  string|null  $last_logical_operator
     * @return void
     */
    private function applyRelationFilter(Builder $query, string $relation, array $filters, ?string $last_logical_operator): void
    {
        $method = $this->relationLogicalOperatorMap[$last_logical_operator ?? '$and'];

        $query->{$method}($relation, function ($q) use ($filters) {
            foreach ($filters as $key => $value) {
                $this->applyFilters($q, $value, $key);
            }
        });
    }

    /**
     * Apply a whereHas or whereDoesntHave filter.
     *
     * @param  \Illuminate\Contracts\Database\Eloquent\Builder  $query
     * @param  array|string  $relations
     * @param  string  $operator
     * @return void
     */
    private function applyHasFilter(Builder $query, array|string $relations, string $operator): void
    {
        $method = $operator === '$has' ? 'whereHas' : 'whereDoesntHave';

        foreach ((array) $relations as $relation => $filters) {
            if (is_int($relation)) {
                $query->{$method}($filters);
            } else {
                $query->{$method}($relation, function ($q) use ($filters) {
                    $this->applyFilters($q, $filters);
                });
            }
        }
    }

    /**
     * Determine if the given operator is conditional.
     *
     * @param  string|null  $operator
     * @return bool
     */
    private function isConditionOperator(?string $operator = null): bool
    {
        return in_array($operator, array_keys($this->conditionOperatorMap));
    }

    /**
     * Handle a condition based on its operator.
     *
     * @param  \Illuminate\Contracts\Database\Eloquent\Builder  $query
     * @param  string  $operator
     * @param  mixed  $value
     * @param  string|null  $column
     * @param  string|null  $last_logical_operator
     * @return void
     */
    private function handleCondition(Builder $query, string $operator, mixed $value, ?string $column, ?string $last_logical_operator): void
    {
        if (!$column || !in_array($column, $this->getSearchableColumns($query->getModel()))) {
            return;
        }

        match ($operator) {
            '$in'       => $query->whereIn($column, (array) $value),
            '$between'  => $this->applyBetween($query, $column, $value),
            '$contains' => $query->whereJsonContains($column, $value),
            default     => $query->{$this->logicalOperatorMap[$last_logical_operator ?? '$and']}($column, $this->conditionOperatorMap[$operator], $this->formatValueBasedOnOperator($value, $operator))
        };
    }

    /**
     * Determine if the given operator is logical.
     *
     * @param  string|null  $operator
     * @return bool
     */
    private function isLogicalOperator(?string $operator = null): bool
    {
        return in_array($operator, array_keys($this->logicalOperatorMap));
    }

    /**
     * Determine if a given key is a relation on the given model.
     *
     * @param  string  $key
     * @param  \Illuminate\Database\Eloquent\Model  $model
     * @return bool
     */
    private function isRelation(string $key, Model $model): bool
    {
        return Cache::rememberForever(CacheKeys::MODEL_RELATIONS->resolveKey([
            get_class($model),
            $key
        ]), function () use ($key, $model) {

            if (!method_exists($model, $key) || !is_callable([$model, $key])) {
                return false;
            }

            try {
                return $model->{$key}() instanceof Relation;
            } catch (Throwable $e) {
                return false;
            }

        });
    }

    /**
     * Get the searchable columns for the given model.
     *
     * @param  \Illuminate\Database\Eloquent\Model  $model
     * @return array
     */
    private function getSearchableColumns(Model $model): array
    {
        return $this->searchable[get_class($model)] ??= $this->resolveSearchableColumns($model);
    }

    /**
     * Format the value based on the specified operator.
     *
     * @param  mixed  $value
     * @param  string  $operator
     * @return string
     */
    private function formatValueBasedOnOperator(mixed $value, string $operator): mixed
    {
        return $operator === '$like' ? "%{$value}%" : $value;
    }

    /**
     * Apply a 'between' condition if the value is appropriate.
     *
     * @param  \Illuminate\Contracts\Database\Eloquent\Builder  $query
     * @param  string  $field
     * @param  mixed  $value
     * @return void
     */
    private function applyBetween(Builder $query, string $field, mixed $value): void
    {
        if (is_array($value) && count($value) === 2) {
            $query->whereBetween($field, $value);
        }
    }

    /**
     * Resolve the searchable columns for the given model.
     *
     * @param  \Illuminate\Database\Eloquent\Model  $model
     * @return array
     */
    private function resolveSearchableColumns(Model $model): array
    {
        $table = $model->getTable();

        $exclusions = collect(Config::get('api-toolkit.repositories.searchable_exclusions', []))
            ->reduce(function ($carry, $exclusion) use ($table) {

                if (str_contains($exclusion, '.') && strtok($exclusion, '.') === $table) {
                    $carry[] = substr(strstr($exclusion, '.'), 1);
                } else {
                    $carry[] = $exclusion;
                }

                return $carry;
            }, []);

        return array_diff($this->getColumnsFromModel($model), $exclusions);
    }
}<|MERGE_RESOLUTION|>--- conflicted
+++ resolved
@@ -113,11 +113,7 @@
         foreach ($filters as $key => $value) {
             if ($this->isConditionOperator($key)) {
                 if (in_array($key, ['$has', '$hasnt'])) {
-<<<<<<< HEAD
                     $this->applyHasFilter($query, $value, $key, $last_logical_operator);
-=======
-                    $this->applyHasFilter($query, $value, $key);
->>>>>>> 546e1180
                 } else {
                     $this->handleCondition($query, $key, $value, $field, $last_logical_operator);
                 }
