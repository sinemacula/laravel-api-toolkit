--- conflicted
+++ resolved
@@ -48,8 +48,6 @@
 
     /**
      * Get the resource type.
-<<<<<<< HEAD
-=======
      *
      * @return string
      */
@@ -91,49 +89,6 @@
     /**
      * Checks if a given field should be included in the response based on the
      * dynamically requested fields.
->>>>>>> 0d13bfe9
-     *
-     * @return string
-     */
-    public static function getResourceType(): string
-    {
-        if (!defined(static::class . '::RESOURCE_TYPE')) {
-            throw new LogicException('The RESOURCE_TYPE constant must be defined on the resource');
-        }
-
-        return static::RESOURCE_TYPE;
-    }
-
-    /**
-     * Overrides the default fields and any requested fields with a provided
-     * set.
-     *
-     * @param  array  $fields
-     * @return static
-     */
-    public function withFields(array $fields): static
-    {
-        $this->fields = $fields;
-
-        return $this;
-    }
-
-    /**
-     * Forces the response to include all available fields.
-     *
-     * @return static
-     */
-    public function withAll(): static
-    {
-        $this->all = true;
-
-        return $this;
-    }
-
-    /**
-<<<<<<< HEAD
-     * Checks if a given field should be included in the response based on the
-     * dynamically requested fields.
      *
      * @param  string  $key
      * @return bool
@@ -145,10 +100,7 @@
 
     /**
      * Determines whether all fields should be included in the response.
-=======
-     * Resolves and returns the fields based on the API query or defaults if no
-     * specific fields are requested.
->>>>>>> 0d13bfe9
+
      *
      * @return bool
      */
@@ -156,7 +108,6 @@
     {
         return $this->all || in_array(':all', ApiQuery::getFields(self::getResourceType()) ?? []);
     }
-<<<<<<< HEAD
 
     /**
      * Gets the fields that should be included in the response.
@@ -178,6 +129,5 @@
     {
         return ApiQuery::getFields(self::getResourceType()) ?? $this->default;
     }
-=======
->>>>>>> 0d13bfe9
+
 }